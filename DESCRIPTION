--- conflicted
+++ resolved
@@ -1,12 +1,7 @@
 Package: bittrex
 Type: Package
-<<<<<<< HEAD
 Title: Client for the Bitrex Exchange
 Version: 0.1.2
-=======
-Title: Client for the Bittrex Exchange
-Version: 0.1.1
->>>>>>> b45214c6
 Authors@R: c(person("Michael", "Kane", role = c("aut", "cph", "cre"), email = "kaneplusplus@gmail.com"))
 URL: https://github.com/kaneplusplus/bittrex
 BugReports: https://github.com/kaneplusplus/bittrex/issues
